--- conflicted
+++ resolved
@@ -128,7 +128,6 @@
 	return nil
 }
 
-<<<<<<< HEAD
 type patchIngressMetadata struct {
 	Metadata ingressItemMetadata `json:"metadata"`
 }
@@ -146,6 +145,7 @@
 	// 		},
 	// 	},
 	// }
+	// we have to create a manual patch, because it will fail otherwise (deleteTimeStamp will be 0, but is not allowed to be set on non DELETE requests)
 	payload := []byte(fmt.Sprintf(`{ "metadata": { "name": "%s", "namespace": "%s", "annotations": { "zalando.org/aws-load-balancer-ssl-cert": "%s"}}}`, name, ns, arn))
 
 	resource := fmt.Sprintf(ingressPatchResource, ns, name)
@@ -155,24 +155,6 @@
 	// }
 
 	log.Printf("sent PATCH body: %v", string(payload))
-=======
-func updateIngressARN(c client, i *ingress, arn string) error {
-	ns, name := i.Metadata.Namespace, i.Metadata.Name
-
-	patchMetadataARN := ingress{
-		Metadata: ingressItemMetadata{
-			Annotations: map[string]interface{}{
-				ingressCertificateARNAnnotation: arn,
-			},
-		},
-	}
-
-	resource := fmt.Sprintf(ingressPatchResource, ns, name)
-	payload, err := json.Marshal(patchMetadataARN)
-	if err != nil {
-		return err
-	}
->>>>>>> 602e0754
 
 	r, err := c.patch(resource, payload)
 	if err != nil {
