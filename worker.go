package main

import (
	"errors"
	"log"
	"strings"
	"time"

	"fmt"

	awssdk "github.com/aws/aws-sdk-go/aws"
	"github.com/aws/aws-sdk-go/service/acm"
	"github.com/zalando-incubator/kube-ingress-aws-controller/aws"
	"github.com/zalando-incubator/kube-ingress-aws-controller/kubernetes"
)

const (
	// GLOB is used in Glob() and corresponds to the X509 CN/AlternateName wildcard char
	GLOB = "*"
)

var (
	// ErrNoMatchingCertificateFound is used if there is no matching ACM certificate found
	ErrNoMatchingCertificateFound = errors.New("skipper-ingress-controller: no matching ACM certificate found")
)

func startPolling(awsAdapter *aws.Adapter, kubeAdapter *kubernetes.Adapter, pollingInterval time.Duration) {
	for {
		if err := doWork(awsAdapter, kubeAdapter); err != nil {
			log.Println(err)
		}
		time.Sleep(pollingInterval)
	}
}

func doWork(awsAdapter *aws.Adapter, kubeAdapter *kubernetes.Adapter) error {
	defer func() error {
		if r := recover(); r != nil {
			log.Println("shit has hit the fan:", r)
			return r.(error)
		}
		return nil
	}()

	ingresses, err := kubeAdapter.ListIngress() // default if not set: Ingress.certificateARN = ""
	if err != nil {
		return err
	}
	log.Printf("found %d ingress resource(s)", len(ingresses))
	log.Printf("TRACE: ingress resource(s): %+v", ingresses)

	acmCerts := awsAdapter.GetCerts()

	log.Printf("found %d ACM certificates", len(acmCerts))
	log.Printf("TRACE: CERTS: %+v", acmCerts) // TODO(sszuecss): drop this
	// TODO(sszuecs): ACM certificates can not be safely
	// updated. We have to get CertificateDetail
	// https://github.com/aws/aws-sdk-go/blob/master/service/acm/api.go#L947-L1040
	// in order to get NotAfter, NotBefore and RevokedAt time.Time
	// for a certificate and filter out older certificates with
	// the same DomainName and SubjectAlternativeNames.

	// TODO(sszuecs): this should be called once a Duration async to safe AWS API calls
	acmCerts, err := awsAdapter.GetCerts()
	if err != nil {
		return err
	}
	log.Printf("found %d ACM certificates", len(acmCerts))
	// TODO(sszuecs): ACM certificates can not be safely
	// updated. We have to get CertificateDetail
	// https://github.com/aws/aws-sdk-go/blob/master/service/acm/api.go#L947-L1040
	// in order to get NotAfter, NotBefore and RevokedAt time.Time
	// for a certificate and filter out older certificates with
	// the same DomainName and SubjectAlternativeNames.

	uniqueARNs := flattenIngressByARN(ingresses)
<<<<<<< HEAD
	log.Printf("TRACE1: %d uniqueARNs: %+v", len(uniqueARNs), uniqueARNs)
	// all ingresses with Ingress.certificateARN == "" should get lookuped their cert
	setCertARNsForIngress(awsAdapter, uniqueARNs[""], acmCerts)
	newFlattenedArns := flattenIngressByARN(uniqueARNs[""])
	// delete all Ingress that we did not found a cert for
	if ingressesWithoutCert, ok := newFlattenedArns[""]; ok {
		log.Printf("TRACE: found empty string in newFlattenedArns")
		for _, i := range ingressesWithoutCert {
			log.Printf("No matching ACM certificate found ingress: %s and hostname: %s", i, i.CertHostname())
		}
		delete(newFlattenedArns, "")
	}
	if _, ok := newFlattenedArns[""]; ok {
		log.Printf("TRACE: empty string in newFlattenedArns should be deleted")
	}

	log.Printf("found %d ingress resource(s), that had not a certificate ARN", len(ingresses))
	log.Printf("TRACE: ingress resource(s) after setCertARNsForIngress: %+v", ingresses)
	for _, ingress := range ingresses {
		err := kubeAdapter.UpdateIngressARN(ingress)
		if err != nil {
			log.Printf("Could not update Kubernetes ingress to set CertARN annotation: %v", err)
		}
	}

	log.Printf("TRACE2: %d uniqueARNs: %+v", len(uniqueARNs), uniqueARNs)
=======

	// all ingresses with Ingress.certificateARN == "" should get lookuped their cert
	setCertARNsForIngress(uniqueARNs[""], acmCerts)
	newFlattenedArns := flattenIngressByARN(uniqueARNs[""])
	// delete all Ingress that we did not found a cert for
	if ingressesWithoutCert, ok := newFlattenedArns[""]; ok {
		for _, i := range ingressesWithoutCert {
			log.Errorf("No matching ACM certificate found for ingress %s for hostname %s", i, i.Hostname())
		}
		delete(newFlattenedArns, "")
	}
	log.Printf("found %d ingress resource(s), that had not a certificate ARN", len(ingresses))
>>>>>>> 602e0754

	// merge with uniquARNs
	for k, v := range newFlattenedArns {
		if _, ok := uniqueARNs[k]; !ok {
			// case new key -> create
			uniqueARNs[k] = make([]*kubernetes.Ingress, 0, 1)
		}
<<<<<<< HEAD
		uniqueARNs[k] = append(uniqueARNs[k], v...)
	}
	delete(uniqueARNs, "")
	log.Printf("TRACE3: %d uniqueARNs: %+v", len(uniqueARNs), uniqueARNs)

	// TODO: does not work as I expected
=======
		uniqueARNs[k] = append(uniqueARNs[k], v)
	}

	// TODO: Check if this will work
>>>>>>> 602e0754
	missingARNs, existingARNs := filterExistingARNs(awsAdapter, uniqueARNs) // create ingress
	for missingARN, ingresses := range missingARNs {
		log.Printf("TRACE: createMissingLoadBalancer missingARNs: %+v, ingresses: %+v", missingARN, ingresses)
		lb, err := createMissingLoadBalancer(awsAdapter, missingARN)
		if err != nil {
			log.Println(err)
			continue
		}
		log.Printf("successfully created ALB %q for certificate %q\n", lb.ARN(), missingARN)

		updateIngresses(kubeAdapter, ingresses, lb.DNSName())
	}

	for existingARN, lb := range existingARNs {
		ingresses := uniqueARNs[existingARN]
		updateIngresses(kubeAdapter, ingresses, lb.DNSName())
	}

	if err := deleteOrphanedLoadBalancers(awsAdapter, ingresses); err != nil {
		log.Println("failed to delete orphaned load balancers", err)
	}

	return nil
}

<<<<<<< HEAD
func setCertARNsForIngress(awsAdapter *aws.Adapter, ingresses []*kubernetes.Ingress, certs []*acm.CertificateDetail) error {
	for _, ing := range ingresses {
		acmCert, err := awsAdapter.FindBestMatchingCertifcate(certs, ing.CertHostname())
		if err != nil {
			log.Printf("No matching Certificate found for hostname: %s", ing.CertHostname())
			continue
		}
		// TODO(sszuecs): drop %+v
		log.Printf("Found best matching cert for %s: %+v, ARN: %s", ing.CertHostname(), acmCert, awssdk.StringValue(acmCert.CertificateArn))
		ing.SetCertificateARN(awssdk.StringValue(acmCert.CertificateArn))
=======
func setCertARNsForIngress(ingresses []*kubernetes.Ingress, certs []*acm.CertificateSummary) error {
	for _, ing := range ingresses {
		arn, err := FindBestMatchingCertifcate(certs, ing.Hostname())
		if err != nil {
			log.Errorf("No matching Certificate found for hostname: %s", ing.Hostname())
			continue
		}

		ing.SetCertificateARN(arn)
>>>>>>> 602e0754
	}

	return nil
}

// assumption
//     1 ALB --- 1 cert ---< n ingress
// response {certARN1: []Ingress, ..}
func flattenIngressByARN(ingresses []*kubernetes.Ingress) map[string][]*kubernetes.Ingress {
	uniqueARNs := make(map[string][]*kubernetes.Ingress)
	for _, ingress := range ingresses {
		certificateARN := ingress.CertificateARN()
		uniqueARNs[certificateARN] = append(uniqueARNs[certificateARN], ingress)
	}
	return uniqueARNs
}

func filterExistingARNs(awsAdapter *aws.Adapter, certificateARNs map[string][]*kubernetes.Ingress) (map[string][]*kubernetes.Ingress, map[string]*aws.LoadBalancer) {
	missingARNs := make(map[string][]*kubernetes.Ingress)
	existingARNs := make(map[string]*aws.LoadBalancer)
	for certificateARN, ingresses := range certificateARNs {
		log.Printf("TRACE: filterExistingARNs certARN: %+v", certificateARN)
		lb, err := awsAdapter.FindLoadBalancerWithCertificateID(certificateARN)
		log.Printf("TRACE: awsAdapter.FindLoadBalancerWithCertificateID returned: %v/%v", lb, err)
		if err != nil && err != aws.ErrLoadBalancerNotFound {
			log.Println("ERR:", err)
			continue
		}
		if lb != nil {
			log.Printf("found existing ALB %q with certificate %q\n", lb.Name(), certificateARN)
			existingARNs[certificateARN] = lb
		} else {
			log.Printf("ALB with certificate %q not found\n", certificateARN)
			missingARNs[certificateARN] = ingresses
		}
	}
	return missingARNs, existingARNs
}

func createMissingLoadBalancer(awsAdapter *aws.Adapter, certificateARN string) (*aws.LoadBalancer, error) {
	log.Printf("creating ALB for ARN %q\n", certificateARN)

	lb, err := awsAdapter.CreateLoadBalancer(certificateARN)
	if err != nil {
		return nil, fmt.Errorf("failed to create ALB for certificate %q: %v", certificateARN, err)
	}
	return lb, nil
}

// updateIngresses updates the status part in the Kubernetes ingress object
func updateIngresses(kubeAdapter *kubernetes.Adapter, ingresses []*kubernetes.Ingress, dnsName string) {
	for _, ingress := range ingresses {
		if err := kubeAdapter.UpdateIngressLoadBalancer(ingress, dnsName); err != nil {
			log.Println("failed to update ingress LB:", err)
		} else {
			log.Printf("updated ingress %v with DNS name %q\n", ingress, dnsName)
		}
	}
}

func deleteOrphanedLoadBalancers(awsAdapter *aws.Adapter, ingresses []*kubernetes.Ingress) error {
	lbs, err := awsAdapter.FindManagedLoadBalancers()
	if err != nil {
		return err
	}

	certificateMap := make(map[string]bool)
	for _, ingress := range ingresses {
		certificateMap[ingress.CertificateARN()] = true
	}

	for _, lb := range lbs {
		if _, has := certificateMap[lb.CertificateARN()]; !has {
			if err := awsAdapter.DeleteLoadBalancer(lb); err == nil {
				log.Printf("deleted orphaned load balancer ARN %q\n", lb.ARN())
			} else {
				log.Printf("failed to delete orphaned load balancer ARN %q: %v\n", lb.ARN(), err)
			}
		}
	}
	return nil
}

// FindBestMatchingCertifcate get all ACM certifcates and use a suffix
// search best match opertion in order to find the best matching
// certifcate ARN.
func FindBestMatchingCertifcate(certs []*acm.CertificateSummary, hostname string) (*acm.CertificateSummary, error) {
	candidates := map[int]*acm.CertificateSummary{}
	longestGlob := -1

	for _, cert := range certs {
		if Glob(awssdk.StringValue(cert.DomainName), hostname) {
			l := len(awssdk.StringValue(cert.DomainName))
			if longestGlob < l {
				longestGlob = l
				candidates[l] = cert
			}
		}
	}

	if longestGlob == -1 {
		return nil, ErrNoMatchingCertificateFound
	}
	return candidates[longestGlob], nil
}

// modified version of https://github.com/ryanuber/go-glob/blob/master/glob.go (MIT licensed)
func Glob(pattern, subj string) bool {
	// Empty pattern can only match empty subject
	if pattern == "" {
		return subj == pattern
	}

	// If the pattern _is_ a glob, it matches everything
	if pattern == GLOB {
		return true
	}

	parts := strings.Split(pattern, GLOB)

	if len(parts) == 1 {
		// No globs in pattern, so test for equality
		return subj == pattern
	}

	leadingGlob := strings.HasPrefix(pattern, GLOB)
	end := len(parts) - 1

	// Go over the leading parts and ensure they match.
	for i := 0; i < end; i++ {
		idx := strings.Index(subj, parts[i])

		switch i {
		case 0:
			// Check the first section. Requires special handling.
			if !leadingGlob && idx != 0 {
				return false
			}
		default:
			// Check that the middle parts match.
			if idx < 0 {
				return false
			}
		}

		// Trim evaluated text from subj as we loop over the pattern.
		subj = subj[idx+len(parts[i]):]
	}

	// Reached the last section. Requires special handling.
	return strings.HasSuffix(subj, parts[end])
}<|MERGE_RESOLUTION|>--- conflicted
+++ resolved
@@ -1,9 +1,7 @@
 package main
 
 import (
-	"errors"
 	"log"
-	"strings"
 	"time"
 
 	"fmt"
@@ -12,16 +10,6 @@
 	"github.com/aws/aws-sdk-go/service/acm"
 	"github.com/zalando-incubator/kube-ingress-aws-controller/aws"
 	"github.com/zalando-incubator/kube-ingress-aws-controller/kubernetes"
-)
-
-const (
-	// GLOB is used in Glob() and corresponds to the X509 CN/AlternateName wildcard char
-	GLOB = "*"
-)
-
-var (
-	// ErrNoMatchingCertificateFound is used if there is no matching ACM certificate found
-	ErrNoMatchingCertificateFound = errors.New("skipper-ingress-controller: no matching ACM certificate found")
 )
 
 func startPolling(awsAdapter *aws.Adapter, kubeAdapter *kubernetes.Adapter, pollingInterval time.Duration) {
@@ -74,7 +62,6 @@
 	// the same DomainName and SubjectAlternativeNames.
 
 	uniqueARNs := flattenIngressByARN(ingresses)
-<<<<<<< HEAD
 	log.Printf("TRACE1: %d uniqueARNs: %+v", len(uniqueARNs), uniqueARNs)
 	// all ingresses with Ingress.certificateARN == "" should get lookuped their cert
 	setCertARNsForIngress(awsAdapter, uniqueARNs[""], acmCerts)
@@ -101,20 +88,6 @@
 	}
 
 	log.Printf("TRACE2: %d uniqueARNs: %+v", len(uniqueARNs), uniqueARNs)
-=======
-
-	// all ingresses with Ingress.certificateARN == "" should get lookuped their cert
-	setCertARNsForIngress(uniqueARNs[""], acmCerts)
-	newFlattenedArns := flattenIngressByARN(uniqueARNs[""])
-	// delete all Ingress that we did not found a cert for
-	if ingressesWithoutCert, ok := newFlattenedArns[""]; ok {
-		for _, i := range ingressesWithoutCert {
-			log.Errorf("No matching ACM certificate found for ingress %s for hostname %s", i, i.Hostname())
-		}
-		delete(newFlattenedArns, "")
-	}
-	log.Printf("found %d ingress resource(s), that had not a certificate ARN", len(ingresses))
->>>>>>> 602e0754
 
 	// merge with uniquARNs
 	for k, v := range newFlattenedArns {
@@ -122,19 +95,11 @@
 			// case new key -> create
 			uniqueARNs[k] = make([]*kubernetes.Ingress, 0, 1)
 		}
-<<<<<<< HEAD
 		uniqueARNs[k] = append(uniqueARNs[k], v...)
 	}
 	delete(uniqueARNs, "")
 	log.Printf("TRACE3: %d uniqueARNs: %+v", len(uniqueARNs), uniqueARNs)
 
-	// TODO: does not work as I expected
-=======
-		uniqueARNs[k] = append(uniqueARNs[k], v)
-	}
-
-	// TODO: Check if this will work
->>>>>>> 602e0754
 	missingARNs, existingARNs := filterExistingARNs(awsAdapter, uniqueARNs) // create ingress
 	for missingARN, ingresses := range missingARNs {
 		log.Printf("TRACE: createMissingLoadBalancer missingARNs: %+v, ingresses: %+v", missingARN, ingresses)
@@ -160,7 +125,6 @@
 	return nil
 }
 
-<<<<<<< HEAD
 func setCertARNsForIngress(awsAdapter *aws.Adapter, ingresses []*kubernetes.Ingress, certs []*acm.CertificateDetail) error {
 	for _, ing := range ingresses {
 		acmCert, err := awsAdapter.FindBestMatchingCertifcate(certs, ing.CertHostname())
@@ -171,17 +135,6 @@
 		// TODO(sszuecs): drop %+v
 		log.Printf("Found best matching cert for %s: %+v, ARN: %s", ing.CertHostname(), acmCert, awssdk.StringValue(acmCert.CertificateArn))
 		ing.SetCertificateARN(awssdk.StringValue(acmCert.CertificateArn))
-=======
-func setCertARNsForIngress(ingresses []*kubernetes.Ingress, certs []*acm.CertificateSummary) error {
-	for _, ing := range ingresses {
-		arn, err := FindBestMatchingCertifcate(certs, ing.Hostname())
-		if err != nil {
-			log.Errorf("No matching Certificate found for hostname: %s", ing.Hostname())
-			continue
-		}
-
-		ing.SetCertificateARN(arn)
->>>>>>> 602e0754
 	}
 
 	return nil
@@ -263,74 +216,4 @@
 		}
 	}
 	return nil
-}
-
-// FindBestMatchingCertifcate get all ACM certifcates and use a suffix
-// search best match opertion in order to find the best matching
-// certifcate ARN.
-func FindBestMatchingCertifcate(certs []*acm.CertificateSummary, hostname string) (*acm.CertificateSummary, error) {
-	candidates := map[int]*acm.CertificateSummary{}
-	longestGlob := -1
-
-	for _, cert := range certs {
-		if Glob(awssdk.StringValue(cert.DomainName), hostname) {
-			l := len(awssdk.StringValue(cert.DomainName))
-			if longestGlob < l {
-				longestGlob = l
-				candidates[l] = cert
-			}
-		}
-	}
-
-	if longestGlob == -1 {
-		return nil, ErrNoMatchingCertificateFound
-	}
-	return candidates[longestGlob], nil
-}
-
-// modified version of https://github.com/ryanuber/go-glob/blob/master/glob.go (MIT licensed)
-func Glob(pattern, subj string) bool {
-	// Empty pattern can only match empty subject
-	if pattern == "" {
-		return subj == pattern
-	}
-
-	// If the pattern _is_ a glob, it matches everything
-	if pattern == GLOB {
-		return true
-	}
-
-	parts := strings.Split(pattern, GLOB)
-
-	if len(parts) == 1 {
-		// No globs in pattern, so test for equality
-		return subj == pattern
-	}
-
-	leadingGlob := strings.HasPrefix(pattern, GLOB)
-	end := len(parts) - 1
-
-	// Go over the leading parts and ensure they match.
-	for i := 0; i < end; i++ {
-		idx := strings.Index(subj, parts[i])
-
-		switch i {
-		case 0:
-			// Check the first section. Requires special handling.
-			if !leadingGlob && idx != 0 {
-				return false
-			}
-		default:
-			// Check that the middle parts match.
-			if idx < 0 {
-				return false
-			}
-		}
-
-		// Trim evaluated text from subj as we loop over the pattern.
-		subj = subj[idx+len(parts[i]):]
-	}
-
-	// Reached the last section. Requires special handling.
-	return strings.HasSuffix(subj, parts[end])
 }